--- conflicted
+++ resolved
@@ -142,11 +142,9 @@
 
 val node_resolver_dirnames : config -> string list
 
-<<<<<<< HEAD
 val node_resolver_aliases: config -> string list
-=======
+
 val node_resolver_root_relative_dirnames : config -> string list
->>>>>>> d17ed036
 
 val required_version : config -> string option
 
